--- conflicted
+++ resolved
@@ -36,10 +36,6 @@
      */
     @Test
     public void testInstantiation() {
-<<<<<<< HEAD
-        UUID e = vm1;
-=======
->>>>>>> 20b3ffaf
         CPSolver s = new CPSolver();
         IntDomainVar st = s.createIntegerConstant("start", 1);
         IntDomainVar ed = s.createIntegerConstant("end", 3);
