/*
 * Copyright (c) 2012 University of Nice Sophia-Antipolis
 *
 * This file is part of btrplace.
 *
 * This program is free software: you can redistribute it and/or modify
 * it under the terms of the GNU General Public License as published by
 * the Free Software Foundation, either version 3 of the License, or
 * (at your option) any later version.
 *
 * This program is distributed in the hope that it will be useful,
 * but WITHOUT ANY WARRANTY; without even the implied warranty of
 * MERCHANTABILITY or FITNESS FOR A PARTICULAR PURPOSE.  See the
 * GNU General Public License for more details.
 * You should have received a copy of the GNU General Public License
 * along with this program.  If not, see <http://www.gnu.org/licenses/>.
 */

package btrplace.solver.choco;

import btrplace.model.*;
import btrplace.model.view.ShareableResource;
import btrplace.plan.ReconfigurationPlan;
import btrplace.solver.SolverException;
import btrplace.solver.choco.actionModel.*;
import btrplace.solver.choco.view.CShareableResource;
import btrplace.test.PremadeElements;
import choco.cp.solver.CPSolver;
import choco.cp.solver.constraints.global.AtMostNValue;
import choco.cp.solver.constraints.global.IncreasingNValue;
import choco.kernel.solver.Configuration;
import choco.kernel.solver.ContradictionException;
import choco.kernel.solver.ResolutionPolicy;
import choco.kernel.solver.variables.integer.IntDomainVar;
import org.testng.Assert;
import org.testng.annotations.Test;

import java.util.*;

/**
 * Unit tests for {@link DefaultReconfigurationProblem}.
 *
 * @author Fabien Hermenier
 */
public class DefaultReconfigurationProblemTest implements PremadeElements {

    public class MockCViewModel implements ChocoModelView {
        @Override
        public String getIdentifier() {
            return "cmock";
        }

        @Override
        public boolean beforeSolve(ReconfigurationProblem rp) {
            return true;
        }
    }

    public class MockView implements ModelView {
        @Override
        public String getIdentifier() {
            return "mock";
        }

        @Override
        public ModelView clone() {
            throw new UnsupportedOperationException();
        }
    }

    private static Model defaultModel() {
        Mapping map = new DefaultMapping();
        map.addOnlineNode(n1);
        map.addOnlineNode(n2);
        map.addOfflineNode(n3);

        map.addRunningVM(vm1, n1);
        map.addRunningVM(vm2, n1);
        map.addRunningVM(vm3, n2);
        map.addSleepingVM(vm4, n2);
        map.addReadyVM(vm5);
        map.addReadyVM(vm6);
        return new DefaultModel(map);
    }


    /**
     * Just test the state definition of the actions.
     *
     * @throws SolverException should not occur
     */
    @Test
    public void testSimplestInstantiation() throws SolverException {
        Model m = defaultModel();
        Set<UUID> toRun = new HashSet<UUID>();
        Set<UUID> toWait = new HashSet<UUID>();
        toWait.add(vm6);
        toWait.add(vm7);
        toRun.add(vm5);
        toRun.add(vm4);
        toRun.add(vm1);
        m.getAttributes().put(vm7, "template", "small");
        DurationEvaluators dEval = new DurationEvaluators();
        UUIDPool p = new InMemoryUUIDPool();
        DefaultReconfigurationProblem rp = new DefaultReconfigurationProblemBuilder(m)
                .setUUIDPool(p)
                .setNextVMsStates(toWait, toRun, Collections.singleton(vm3), Collections.singleton(vm2))
                .setDurationEvaluatators(dEval).build();

        Assert.assertEquals(dEval, rp.getDurationEvaluators());
        Assert.assertNotNull(rp.getViewMapper());
        Assert.assertNull(rp.getObjectiveAlterer());
        Assert.assertEquals(rp.getUUIDPool(), p);
        Assert.assertEquals(rp.getFutureReadyVMs(), toWait);
        Assert.assertEquals(rp.getFutureRunningVMs(), toRun);
        Assert.assertEquals(rp.getFutureSleepingVMs(), Collections.singleton(vm3));
        Assert.assertEquals(rp.getFutureKilledVMs(), Collections.singleton(vm2));
        Assert.assertEquals(rp.getVMs().length, 7);
        Assert.assertEquals(rp.getNodes().length, 3);
        Assert.assertEquals(rp.getManageableVMs().size(), rp.getVMs().length);
        Assert.assertTrue(rp.getStart().isInstantiated() && rp.getStart().getVal() == 0);

        //Test the index values of the nodes and the VMs.
        for (int i = 0; i < rp.getVMs().length; i++) {
            UUID vm = rp.getVM(i);
            Assert.assertEquals(i, rp.getVM(vm));
        }
        Assert.assertEquals(-1, rp.getVM(vm10));

        for (int i = 0; i < rp.getNodes().length; i++) {
            UUID n = rp.getNode(i);
            Assert.assertEquals(i, rp.getNode(n));
        }
        Assert.assertEquals(-1, rp.getNode(n10));
    }

    @Test
    public void testManageableVMs() throws SolverException {
        Model mo = defaultModel();
        Mapping map = mo.getMapping();
        Set<UUID> runnings = new HashSet<UUID>(map.getRunningVMs());
        runnings.add(vm6);
        runnings.add(vm5);
        ReconfigurationProblem rp = new DefaultReconfigurationProblemBuilder(mo)
                .setNextVMsStates(Collections.<UUID>emptySet(), runnings, map.getSleepingVMs(), Collections.<UUID>emptySet())
                .setManageableVMs(map.getRunningVMs(n1)).build();
        Set<UUID> manageable = rp.getManageableVMs();

        Assert.assertEquals(manageable.size(), 4);
        Assert.assertTrue(manageable.containsAll(Arrays.asList(vm6, vm5, vm1, vm2)));
        //Check the action model that has been used for each of the VM.
        for (UUID vm : map.getAllVMs()) {
            if (map.getRunningVMs().contains(vm) && rp.getFutureRunningVMs().contains(vm)) {
                if (!manageable.contains(vm)) {
                    Assert.assertEquals(rp.getVMAction(vm).getClass(), StayRunningVMModel.class);
                } else {
                    Assert.assertEquals(rp.getVMAction(vm).getClass(), RelocatableVMModel.class);
                }
            } else {
                Assert.assertNotEquals(rp.getVMAction(vm).getClass(), StayRunningVMModel.class);
            }
        }
    }


    @Test
    public void testVMToWaiting() throws SolverException {
        Mapping m = new DefaultMapping();
        Model mo = new DefaultModel(m);
        mo.getAttributes().put(vm1, "template", "small");
        ReconfigurationProblem rp =
                new DefaultReconfigurationProblemBuilder(mo)
                        .setNextVMsStates(Collections.singleton(vm1),
                                new HashSet<UUID>(),
                                new HashSet<UUID>(),
                                new HashSet<UUID>()).build();

        ActionModel a = rp.getVMActions()[0];
        Assert.assertEquals(a, rp.getVMAction(vm1));
        Assert.assertEquals(ForgeVMModel.class, a.getClass());
    }

    @Test
    public void testWaitinVMToRun() throws SolverException {
        Mapping m = new DefaultMapping();
        m.addReadyVM(vm1);
        DefaultReconfigurationProblem rp = new DefaultReconfigurationProblemBuilder(new DefaultModel(m))
                .setNextVMsStates(new HashSet<UUID>(),
                        Collections.singleton(vm1),
                        new HashSet<UUID>(),
                        new HashSet<UUID>()).build();

        ActionModel a = rp.getVMActions()[0];
        Assert.assertEquals(a, rp.getVMAction(vm1));
        Assert.assertEquals(BootVMModel.class, a.getClass());
    }

    @Test
    public void testVMStayRunning() throws SolverException {
        Mapping m = new DefaultMapping();
        m.addOnlineNode(n1);
        m.addRunningVM(vm1, n1);

        DefaultReconfigurationProblem rp = new DefaultReconfigurationProblemBuilder(new DefaultModel(m))
                .setNextVMsStates(new HashSet<UUID>(),
                        Collections.singleton(vm1),
                        new HashSet<UUID>(),
                        new HashSet<UUID>()).build();
        ActionModel a = rp.getVMActions()[0];
        Assert.assertEquals(a, rp.getVMAction(vm1));
        Assert.assertEquals(RelocatableVMModel.class, a.getClass());
    }

    @Test
    public void testVMRunningToSleeping() throws SolverException {
        Mapping m = new DefaultMapping();
        m.addOnlineNode(n1);
        m.addRunningVM(vm1, n1);
        DefaultReconfigurationProblem rp = new DefaultReconfigurationProblemBuilder(new DefaultModel(m))
                .setNextVMsStates(new HashSet<UUID>(),
                        new HashSet<UUID>(),
                        Collections.singleton(vm1),
                        new HashSet<UUID>()).build();

        ActionModel a = rp.getVMActions()[0];
        Assert.assertEquals(a, rp.getVMAction(vm1));
        Assert.assertEquals(SuspendVMModel.class, a.getClass());
    }

    @Test
    public void testVMsToKill() throws SolverException {
        Mapping m = new DefaultMapping();
        m.addOnlineNode(n1);
        m.addRunningVM(vm1, n1);
        m.addSleepingVM(vm2, n1);
        m.addReadyVM(vm3);
        DefaultReconfigurationProblem rp = new DefaultReconfigurationProblemBuilder(new DefaultModel(m))
                .setNextVMsStates(new HashSet<UUID>(),
                        new HashSet<UUID>(),
                        new HashSet<UUID>(),
                        m.getAllVMs()).build();

        for (ActionModel a : rp.getVMActions()) {
            Assert.assertEquals(a.getClass(), KillVMActionModel.class);
        }
    }

    @Test
    public void testVMToShutdown() throws SolverException {
        Mapping m = new DefaultMapping();
        m.addOnlineNode(n1);
        m.addRunningVM(vm1, n1);
        DefaultReconfigurationProblem rp = new DefaultReconfigurationProblemBuilder(new DefaultModel(m))
                .setNextVMsStates(Collections.singleton(vm1),
                        new HashSet<UUID>(),
                        new HashSet<UUID>(),
                        new HashSet<UUID>()).build();
        ActionModel a = rp.getVMActions()[0];
        Assert.assertEquals(a, rp.getVMAction(vm1));
        Assert.assertEquals(ShutdownVMModel.class, a.getClass());

    }


    @Test
    public void testVMStaySleeping() throws SolverException {
        Mapping m = new DefaultMapping();
        m.addOnlineNode(n1);
        m.addSleepingVM(vm1, n1);
        DefaultReconfigurationProblem rp = new DefaultReconfigurationProblemBuilder(new DefaultModel(m))
                .setNextVMsStates(new HashSet<UUID>(),
                        new HashSet<UUID>(),
                        Collections.singleton(vm1),
                        new HashSet<UUID>()).build();

        ActionModel a = rp.getVMActions()[0];
        Assert.assertEquals(a, rp.getVMAction(vm1));
        Assert.assertEquals(StayAwayVMModel.class, a.getClass());
    }

    @Test
    public void testVMSleepToRun() throws SolverException {
        Mapping m = new DefaultMapping();
        m.addOnlineNode(n1);
        m.addSleepingVM(vm1, n1);
        DefaultReconfigurationProblem rp = new DefaultReconfigurationProblemBuilder(new DefaultModel(m))
                .setNextVMsStates(new HashSet<UUID>(),
                        Collections.singleton(vm1),
                        new HashSet<UUID>(),
                        new HashSet<UUID>()).build();
        ActionModel a = rp.getVMActions()[0];
        Assert.assertEquals(a, rp.getVMAction(vm1));
        Assert.assertEquals(ResumeVMModel.class, a.getClass());
    }

    @Test
    public void testNodeOn() throws SolverException {
        Mapping m = new DefaultMapping();
        m.addOnlineNode(n1);
        DefaultReconfigurationProblem rp = new DefaultReconfigurationProblemBuilder(new DefaultModel(m))
                .setNextVMsStates(new HashSet<UUID>(),
                        new HashSet<UUID>(),
                        new HashSet<UUID>(),
                        new HashSet<UUID>()).build();

        ActionModel a = rp.getNodeActions()[0];
        Assert.assertEquals(a, rp.getNodeAction(n1));
        Assert.assertEquals(ShutdownableNodeModel.class, a.getClass());
    }


    @Test
    public void testNodeOff() throws SolverException {
        Mapping m = new DefaultMapping();
        m.addOfflineNode(n1);

        DefaultReconfigurationProblem rp = new DefaultReconfigurationProblemBuilder(new DefaultModel(m))
                .setNextVMsStates(new HashSet<UUID>(),
                        new HashSet<UUID>(),
                        new HashSet<UUID>(),
                        new HashSet<UUID>()).build();

        ActionModel a = rp.getNodeActions()[0];
        Assert.assertEquals(a, rp.getNodeAction(n1));
        Assert.assertEquals(BootableNodeModel.class, a.getClass());
    }

    @Test
    public void testGetResourceMapping() throws SolverException {
        Model m = defaultModel();
        ShareableResource rc = new ShareableResource("cpu", 0);
        for (UUID n : m.getMapping().getAllNodes()) {
            rc.set(n, 4);
        }

        for (UUID vm : m.getMapping().getReadyVMs()) {
            rc.set(vm, 2);
        }
        m.attach(rc);
        ReconfigurationProblem rp = new DefaultReconfigurationProblemBuilder(m).build();
        CShareableResource rcm = (CShareableResource) rp.getView(ShareableResource.VIEW_ID_BASE + "cpu");
        Assert.assertNotNull(rcm);
        Assert.assertNull(rp.getView("bar"));
        Assert.assertEquals("cpu", rcm.getResourceIdentifier());
        Assert.assertEquals(rc, rcm.getSourceResource());
    }

    @Test
    public void testViewMapping() throws SolverException {
        Model m = defaultModel();

        ModelViewMapper mapper = new ModelViewMapper();
        mapper.register(new ChocoModelViewBuilder() {
            @Override
            public Class<? extends ModelView> getKey() {
                return MockView.class;
            }

            @Override
            public ChocoModelView build(ReconfigurationProblem rp, ModelView v) throws SolverException {
                return new MockCViewModel();
            }
        });

        MockView v = new MockView();
        m.attach(v);

        ReconfigurationProblem rp = new DefaultReconfigurationProblemBuilder(m)
                .setViewMapper(mapper)
                .build();

        Assert.assertEquals(rp.getViews().size(), 1);
        Assert.assertNotNull(rp.getView("cmock"));
        Assert.assertTrue(rp.getView("cmock") instanceof MockCViewModel);
    }

    @Test(expectedExceptions = {SolverException.class})
    public void testNoViewImplementation() throws SolverException {
        Model m = defaultModel();

        MockView v = new MockView();
        m.attach(v);

        new DefaultReconfigurationProblemBuilder(m).build();
    }

    /**
     * Check the consistency between the variables counting the number of VMs on
     * each node, and the placement variable.
     *
     * @throws SolverException
     * @throws ContradictionException
     */
    @Test
    public void testVMCounting() throws SolverException, ContradictionException {
        Model m = defaultModel();
        Mapping map = m.getMapping().clone();
        Set<UUID> s = new HashSet<UUID>(map.getAllVMs());
        for (UUID vm : s) {
            map.addReadyVM(vm);
        }
        map.removeNode(n3);
        m = new DefaultModel(map);
        ReconfigurationProblem rp = new DefaultReconfigurationProblemBuilder(m)
                .setNextVMsStates(new HashSet<UUID>()
                        , map.getAllVMs()
                        , new HashSet<UUID>()
                        , new HashSet<UUID>())
                .labelVariables()
                .build();

        for (IntDomainVar capa : rp.getNbRunningVMs()) {
            capa.setSup(5);
        }
        //Restrict the capacity to 2 at most
        ReconfigurationPlan p = rp.solve(-1, false);
        Assert.assertNotNull(p);
        //Check consistency between the counting and the hoster variables
        int[] counts = new int[map.getAllNodes().size()];
        for (UUID n : map.getOnlineNodes()) {
            int nIdx = rp.getNode(n);
            counts[nIdx] = rp.getNbRunningVMs()[nIdx].getVal();
        }
        for (UUID vm : rp.getFutureRunningVMs()) {
            VMActionModel mo = rp.getVMActions()[rp.getVM(vm)];
            int on = mo.getDSlice().getHoster().getVal();
            counts[on]--;
        }
        for (int i = 0; i < counts.length; i++) {
            Assert.assertEquals(counts[i], 0);
        }
    }

    @Test
    public void testMaintainState() throws SolverException {
        Mapping map = new DefaultMapping();

        map.addOnlineNode(n1);
        map.addRunningVM(vm1, n1);
        map.addReadyVM(vm2);
        map.addSleepingVM(vm3, n1);
        map.addReadyVM(vm5);
        ShareableResource rc = new ShareableResource("foo");
        rc.set(vm1, 5);
        rc.set(vm2, 7);

        Model mo = new DefaultModel(map);
        mo.getAttributes().put(vm4, "template", "small");
        mo.attach(rc);

        ReconfigurationProblem rp = new DefaultReconfigurationProblem(mo, new DurationEvaluators(), new ModelViewMapper(),
                new InMemoryUUIDPool(),
                Collections.singleton(vm4),
                Collections.singleton(vm5),
                Collections.singleton(vm1),
                Collections.<UUID>emptySet(),
                map.getAllVMs(),
                false);
        Assert.assertTrue(rp.getFutureSleepingVMs().contains(vm1));
        Assert.assertTrue(rp.getFutureReadyVMs().contains(vm2));
        Assert.assertTrue(rp.getFutureSleepingVMs().contains(vm3));
        Assert.assertTrue(rp.getFutureReadyVMs().contains(vm4));
        Assert.assertTrue(rp.getFutureRunningVMs().contains(vm5));
    }

    /**
     * Test a minimization problem: use the minimum number of nodes.
     *
     * @throws SolverException
     */
    @Test
    public void testMinimize() throws SolverException {
        Mapping map = new DefaultMapping();
        for (int i = 0; i < 10; i++) {
<<<<<<< HEAD
            UUID n = new UUID(0, i);
            UUID vm = new UUID(1, i);
=======
            UUID n = new UUID(2, i);
            UUID vm = new UUID(3, i);
>>>>>>> 20b3ffaf
            map.addOnlineNode(n);
            map.addRunningVM(vm, n);
        }
        Model mo = new DefaultModel(map);
        ReconfigurationProblem rp = new DefaultReconfigurationProblemBuilder(mo).labelVariables().build();
        CPSolver s = rp.getSolver();
        IntDomainVar nbNodes = s.createBoundIntVar("nbNodes", 1, map.getAllNodes().size());
        IntDomainVar[] hosters = SliceUtils.extractHosters(ActionModelUtils.getDSlices(rp.getVMActions()));
        s.post(new AtMostNValue(hosters, nbNodes));

        s.setObjective(nbNodes);
        s.getConfiguration().putEnum(Configuration.RESOLUTION_POLICY, ResolutionPolicy.MINIMIZE);
        ReconfigurationPlan plan = rp.solve(0, true);
        Assert.assertNotNull(plan);
        Assert.assertEquals(s.getNbSolutions(), 10);
        Mapping dst = plan.getResult().getMapping();
        Assert.assertEquals(MappingUtils.usedNodes(dst, EnumSet.of(MappingUtils.State.Runnings)).size(), 1);
    }

    /**
     * Test a minimization problem: use the minimum number of nodes. For a faster reduction,
     * an alterer divide the current objective by 2 at each solution
     *
     * @throws SolverException
     */
    @Test
    public void testMinimizationWithAlterer() throws SolverException {
        Mapping map = new DefaultMapping();
        for (int i = 0; i < 10; i++) {
<<<<<<< HEAD
            UUID n = new UUID(0, i);
            UUID vm = new UUID(1, i);
=======
            UUID n = new UUID(2, i);
            UUID vm = new UUID(3, i);
>>>>>>> 20b3ffaf
            map.addOnlineNode(n);
            map.addRunningVM(vm, n);
        }
        Model mo = new DefaultModel(map);
        ReconfigurationProblem rp = new DefaultReconfigurationProblemBuilder(mo).labelVariables().build();
        CPSolver s = rp.getSolver();
        IntDomainVar nbNodes = s.createBoundIntVar("nbNodes", 1, map.getAllNodes().size());
        IntDomainVar[] hosters = SliceUtils.extractHosters(ActionModelUtils.getDSlices(rp.getVMActions()));
        s.post(new AtMostNValue(hosters, nbNodes));
        s.setObjective(nbNodes);
        s.getConfiguration().putEnum(Configuration.RESOLUTION_POLICY, ResolutionPolicy.MINIMIZE);

        ObjectiveAlterer alt = new ObjectiveAlterer(rp) {
            @Override
            public int tryNewValue(int currentValue) {
                return currentValue / 2;
            }
        };

        rp.setObjectiveAlterer(alt);
        Assert.assertEquals(rp.getObjectiveAlterer(), alt);
        ReconfigurationPlan plan = rp.solve(0, true);
        Assert.assertNotNull(plan);
        Assert.assertEquals(s.getNbSolutions(), 4);
        Mapping dst = plan.getResult().getMapping();
        Assert.assertEquals(MappingUtils.usedNodes(dst, EnumSet.of(MappingUtils.State.Runnings)).size(), 1);
    }

    /**
     * Test a maximization problem: use the maximum number of nodes to host VMs
     *
     * @throws SolverException
     */
    @Test
    public void testMaximization() throws SolverException {
        Mapping map = new DefaultMapping();
        map.addOnlineNode(n1);
        for (int i = 0; i < 10; i++) {
<<<<<<< HEAD
            UUID n = new UUID(3, i);
            UUID vm = new UUID(4, i);
=======
            UUID n = new UUID(2, i);
            UUID vm = new UUID(3, i);
>>>>>>> 20b3ffaf
            map.addOnlineNode(n);
            map.addRunningVM(vm, n1);
        }
        Model mo = new DefaultModel(map);
        ReconfigurationProblem rp = new DefaultReconfigurationProblemBuilder(mo).labelVariables().build();
        CPSolver s = rp.getSolver();
        IntDomainVar nbNodes = s.createBoundIntVar("nbNodes", 1, map.getOnlineNodes().size());
        IntDomainVar[] hosters = SliceUtils.extractHosters(ActionModelUtils.getDSlices(rp.getVMActions()));
        s.post(new IncreasingNValue(nbNodes, hosters, IncreasingNValue.Mode.ATLEAST));
        s.setObjective(nbNodes);
        s.getConfiguration().putEnum(Configuration.RESOLUTION_POLICY, ResolutionPolicy.MAXIMIZE);

        ReconfigurationPlan plan = rp.solve(0, true);
        Assert.assertNotNull(plan);
        Mapping dst = plan.getResult().getMapping();
        Assert.assertEquals(s.getNbSolutions(), 10);
        Assert.assertEquals(MappingUtils.usedNodes(dst, EnumSet.of(MappingUtils.State.Runnings)).size(), 10);
    }

    /**
     * Test a maximization problem: use the maximum number of nodes to host VMs
     * For a faster optimisation process, the current objective is doubled at each solution
     *
     * @throws SolverException
     */
    @Test
    public void testMaximizationWithAlterer() throws SolverException {
        Mapping map = new DefaultMapping();
        map.addOnlineNode(n1);
        for (int i = 0; i < 10; i++) {
<<<<<<< HEAD
            UUID n = new UUID(3, i);
            UUID vm = new UUID(4, i);
=======
            UUID n = new UUID(2, i);
            UUID vm = new UUID(3, i);
>>>>>>> 20b3ffaf
            map.addOnlineNode(n);
            map.addRunningVM(vm, n1);
        }
        Model mo = new DefaultModel(map);
        ReconfigurationProblem rp = new DefaultReconfigurationProblemBuilder(mo).labelVariables().build();
        CPSolver s = rp.getSolver();
        final IntDomainVar nbNodes = s.createBoundIntVar("nbNodes", 1, map.getOnlineNodes().size());
        IntDomainVar[] hosters = SliceUtils.extractHosters(ActionModelUtils.getDSlices(rp.getVMActions()));
        s.post(new IncreasingNValue(nbNodes, hosters, IncreasingNValue.Mode.ATLEAST));
        s.setObjective(nbNodes);
        s.getConfiguration().putEnum(Configuration.RESOLUTION_POLICY, ResolutionPolicy.MAXIMIZE);

        ObjectiveAlterer alt = new ObjectiveAlterer(rp) {
            @Override
            public int tryNewValue(int currentValue) {
                return currentValue * 2;
            }
        };

        rp.setObjectiveAlterer(alt);

        ReconfigurationPlan plan = rp.solve(0, true);
        Assert.assertNotNull(plan);
        Mapping dst = plan.getResult().getMapping();
        Assert.assertEquals(MappingUtils.usedNodes(dst, EnumSet.of(MappingUtils.State.Runnings)).size(), 8);
        //Note: the optimal value would be 10 but we loose the completeness due to the alterer
        Assert.assertEquals(s.getNbSolutions(), 4);

    }

    /**
     * Test an unsolvable optimisation problem with an alterer. No solution
     *
     * @throws SolverException
     */
    @Test
    public void testUnfeasibleOptimizeWithAlterer() throws SolverException {
        Mapping map = new DefaultMapping();
        for (int i = 0; i < 10; i++) {
<<<<<<< HEAD
            UUID n = new UUID(0, i);
            UUID vm = new UUID(1, i);
=======
            UUID n = new UUID(2, i);
            UUID vm = new UUID(3, i);
>>>>>>> 20b3ffaf
            map.addOnlineNode(n);
            map.addRunningVM(vm, n);
        }
        Model mo = new DefaultModel(map);
        ReconfigurationProblem rp = new DefaultReconfigurationProblemBuilder(mo).labelVariables().build();
        CPSolver s = rp.getSolver();
        IntDomainVar nbNodes = s.createBoundIntVar("nbNodes", 0, 0);
        IntDomainVar[] hosters = SliceUtils.extractHosters(ActionModelUtils.getDSlices(rp.getVMActions()));
        s.post(new AtMostNValue(hosters, nbNodes));
        s.setObjective(nbNodes);
        s.getConfiguration().putEnum(Configuration.RESOLUTION_POLICY, ResolutionPolicy.MINIMIZE);

        ObjectiveAlterer alt = new ObjectiveAlterer(rp) {
            @Override
            public int tryNewValue(int currentValue) {
                return currentValue / 2;
            }
        };

        rp.setObjectiveAlterer(alt);
        ReconfigurationPlan plan = rp.solve(0, true);
        Assert.assertNull(plan);
    }
}<|MERGE_RESOLUTION|>--- conflicted
+++ resolved
@@ -472,13 +472,8 @@
     public void testMinimize() throws SolverException {
         Mapping map = new DefaultMapping();
         for (int i = 0; i < 10; i++) {
-<<<<<<< HEAD
-            UUID n = new UUID(0, i);
-            UUID vm = new UUID(1, i);
-=======
             UUID n = new UUID(2, i);
             UUID vm = new UUID(3, i);
->>>>>>> 20b3ffaf
             map.addOnlineNode(n);
             map.addRunningVM(vm, n);
         }
@@ -508,13 +503,8 @@
     public void testMinimizationWithAlterer() throws SolverException {
         Mapping map = new DefaultMapping();
         for (int i = 0; i < 10; i++) {
-<<<<<<< HEAD
-            UUID n = new UUID(0, i);
-            UUID vm = new UUID(1, i);
-=======
             UUID n = new UUID(2, i);
             UUID vm = new UUID(3, i);
->>>>>>> 20b3ffaf
             map.addOnlineNode(n);
             map.addRunningVM(vm, n);
         }
@@ -553,13 +543,8 @@
         Mapping map = new DefaultMapping();
         map.addOnlineNode(n1);
         for (int i = 0; i < 10; i++) {
-<<<<<<< HEAD
-            UUID n = new UUID(3, i);
-            UUID vm = new UUID(4, i);
-=======
             UUID n = new UUID(2, i);
             UUID vm = new UUID(3, i);
->>>>>>> 20b3ffaf
             map.addOnlineNode(n);
             map.addRunningVM(vm, n1);
         }
@@ -590,13 +575,8 @@
         Mapping map = new DefaultMapping();
         map.addOnlineNode(n1);
         for (int i = 0; i < 10; i++) {
-<<<<<<< HEAD
-            UUID n = new UUID(3, i);
-            UUID vm = new UUID(4, i);
-=======
             UUID n = new UUID(2, i);
             UUID vm = new UUID(3, i);
->>>>>>> 20b3ffaf
             map.addOnlineNode(n);
             map.addRunningVM(vm, n1);
         }
@@ -636,13 +616,8 @@
     public void testUnfeasibleOptimizeWithAlterer() throws SolverException {
         Mapping map = new DefaultMapping();
         for (int i = 0; i < 10; i++) {
-<<<<<<< HEAD
-            UUID n = new UUID(0, i);
-            UUID vm = new UUID(1, i);
-=======
             UUID n = new UUID(2, i);
             UUID vm = new UUID(3, i);
->>>>>>> 20b3ffaf
             map.addOnlineNode(n);
             map.addRunningVM(vm, n);
         }
