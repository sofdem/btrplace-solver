--- conflicted
+++ resolved
@@ -47,13 +47,8 @@
         Set<UUID> sVMs = new HashSet<UUID>();
         Set<UUID> sNodes = new HashSet<UUID>();
         for (int i = 0; i < vms.length; i++) {
-<<<<<<< HEAD
-            nodes[i] = new UUID(0, i);
-            vms[i] = new UUID(1, i);
-=======
             nodes[i] = new UUID(1, i);
             vms[i] = new UUID(0, i);
->>>>>>> 20b3ffaf
             m.addOnlineNode(nodes[i]);
             m.addRunningVM(vms[i], nodes[i]);
             if (i % 2 == 0) {
