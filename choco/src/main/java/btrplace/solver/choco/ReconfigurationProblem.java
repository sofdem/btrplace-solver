--- conflicted
+++ resolved
@@ -182,11 +182,7 @@
      * @param id the VMs
      * @return an array of transition. The order is provided by the collection iterator.
      */
-<<<<<<< HEAD
-    //VMTransition[] getVMActions(Set<VM> id);
-=======
     VMTransition[] getVMActions(Collection<VM> id);
->>>>>>> 25ebdaf9
 
 
     /**
