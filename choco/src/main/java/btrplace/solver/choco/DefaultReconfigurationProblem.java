
/*
 * Copyright (c) 2014 University Nice Sophia Antipolis
 *
 * This file is part of btrplace.
 * This library is free software; you can redistribute it and/or
 * modify it under the terms of the GNU Lesser General Public
 * License as published by the Free Software Foundation; either
 * version 3 of the License, or (at your option) any later version.
 *
 * This library is distributed in the hope that it will be useful,
 * but WITHOUT ANY WARRANTY; without even the implied warranty of
 * MERCHANTABILITY or FITNESS FOR A PARTICULAR PURPOSE.  See the GNU
 * Lesser General Public License for more details.
 *
 * You should have received a copy of the GNU Lesser General Public License
 * along with this program.  If not, see <http://www.gnu.org/licenses/>.
 */

package btrplace.solver.choco;

import btrplace.model.*;
import btrplace.model.view.ModelView;
import btrplace.plan.DefaultReconfigurationPlan;
import btrplace.plan.ReconfigurationPlan;
import btrplace.solver.SolverException;
import btrplace.solver.choco.duration.DurationEvaluators;
import btrplace.solver.choco.transition.*;
import btrplace.solver.choco.view.*;
import gnu.trove.list.array.TIntArrayList;
import gnu.trove.map.hash.TObjectIntHashMap;
import org.slf4j.Logger;
import org.slf4j.LoggerFactory;
import solver.ResolutionPolicy;
import solver.Solver;
import solver.constraints.IntConstraintFactory;
import solver.search.loop.monitors.IMonitorSolution;
import solver.search.loop.monitors.SMF;
import solver.search.solution.AllSolutionsRecorder;
import solver.search.strategy.ISF;
import solver.search.strategy.selectors.values.RealDomainMiddle;
import solver.search.strategy.selectors.values.SetDomainMin;
import solver.search.strategy.selectors.variables.InputOrder;
import solver.search.strategy.selectors.variables.Occurrence;
import solver.search.strategy.strategy.RealStrategy;
import solver.search.strategy.strategy.SetSearchStrategy;
import solver.search.strategy.strategy.StrategiesSequencer;
import solver.variables.IntVar;
import solver.variables.RealVar;
import solver.variables.SetVar;
import solver.variables.VariableFactory;
import util.ESat;
import util.tools.ArrayUtils;

import java.util.*;


/**
 * Default implementation of {@link ReconfigurationProblem}.
 *
 * @author Fabien Hermenier
 */
public class DefaultReconfigurationProblem implements ReconfigurationProblem {

    /**
     * The maximum duration of a plan in seconds: One hour.
     */
    public static final int DEFAULT_MAX_TIME = 3600;
    private static final Logger LOGGER = LoggerFactory.getLogger("ChocoRP");
    private boolean useLabels = false;
    private IntVar objective;
    private Model model;

    private Solver solver;

    private Set<VM> ready;
    private Set<VM> running;
    private Set<VM> sleeping;
    private Set<VM> killed;

    private Set<VM> manageable;

    private VM[] vms;
    private TObjectIntHashMap<VM> revVMs;

    private Node[] nodes;
    private TObjectIntHashMap<Node> revNodes;

    private IntVar start;
    private IntVar end;

    private VMTransition[] vmActions;
    private NodeTransition[] nodeActions;

    private DurationEvaluators durEval;

    private IntVar[] vmsCountOnNodes;

    private ObjectiveAlterer alterer = new DefaultObjectiveAlterer();

    private ResolutionPolicy solvingPolicy;

    private TransitionFactory amFactory;

    private SolverViewsManager viewsManager;

    /**
     * Make a new RP where the next state for every VM is indicated.
     * If the state for a VM is omitted, it is considered as unchanged
     *
     * @param m         the initial model
     * @param ps        parameters to customize the problem
     * @param ready     the VMs that must be in the ready state
     * @param running   the VMs that must be in the running state
     * @param sleeping  the VMs that must be in the sleeping state
     * @param killed    the VMs that must be killed
     * @param preRooted the VMs that can be managed by the solver when they are already running and they must keep running
     * @throws SolverException if an error occurred
     * @see DefaultReconfigurationProblemBuilder to ease the instantiation process
     */
    public DefaultReconfigurationProblem(Model m,
                                         Parameters ps,
                                         Set<VM> ready,
                                         Set<VM> running,
                                         Set<VM> sleeping,
                                         Set<VM> killed,
                                         Set<VM> preRooted) throws SolverException {
        this.ready = new HashSet<>(ready);
        this.running = new HashSet<>(running);
        this.sleeping = new HashSet<>(sleeping);
        this.killed = new HashSet<>(killed);
        this.manageable = new HashSet<>(preRooted);
        this.useLabels = ps.getVerbosity() > 0;
        this.amFactory = ps.getTransitionFactory();
        model = m;
        durEval = ps.getDurationEvaluators();

        solver = new Solver();
        solver.set(new AllSolutionsRecorder(solver));
        start = VariableFactory.fixed(makeVarLabel("RP.start"), 0, solver);
        end = VariableFactory.bounded(makeVarLabel("RP.end"), 0, DEFAULT_MAX_TIME, solver);

        this.solvingPolicy = ResolutionPolicy.SATISFACTION;
        objective = null;


        fillElements();

        makeCardinalityVariables();

        makeNodeTransitions();
        makeVMTransitions();

        makeViews(ps);
        linkCardinalityWithSlices();

    }

    private void makeViews(Parameters ps) throws SolverException {
        List<SolverViewBuilder> viewBuilders = new ArrayList<>(ps.getSolverViews());
        ModelViewMapper vm = ps.getViewMapper();
        for (ModelView v : model.getViews()) {
            ChocoModelViewBuilder modelViewBuilder = vm.getBuilder(v.getClass());
            if (modelViewBuilder != null) {
                SolverViewBuilder sb = modelViewBuilder.build(v);
                viewBuilders.add(sb);
            }
        }
        viewsManager = new SolverViewsManager(this);
        viewsManager.build(viewBuilders);
    }

    @Override
    public ReconfigurationPlan solve(int timeLimit, boolean optimize) throws SolverException {

        if (!optimize) {
            solvingPolicy = ResolutionPolicy.SATISFACTION;
        }
        addContinuousResourceCapacities();

        if (!viewsManager.beforeSolve()) {
            return null;
        }

        //Set the timeout
        if (timeLimit > 0) {
            SMF.limitTime(solver, timeLimit * 1000);
        }

        appendNaiveBranchHeuristic();

        getLogger().debug("{} constraints; {} integers", solver.getNbCstrs(), solver.retrieveIntVars().length + solver.retrieveBoolVars().length);


        if (solvingPolicy == ResolutionPolicy.SATISFACTION) {
            solver.findSolution();
        } else {
            solver.getSearchLoop().plugSearchMonitor((IMonitorSolution) () -> {
                int v = objective.getValue();
                String op = solvingPolicy == ResolutionPolicy.MAXIMIZE ? ">=" : "<=";
                solver.post(IntConstraintFactory.arithm(objective, op, alterer.newBound(DefaultReconfigurationProblem.this, v)));
            });
            solver.findOptimalSolution(solvingPolicy, objective);
        }
        return makeResultingPlan();
    }

    private ReconfigurationPlan makeResultingPlan() throws SolverException {

        //Check for the solution
        ESat status = solver.isFeasible();
        if (status == ESat.FALSE) {
            //It is certain the CSP has no solution
            return null;
        } else if (solver.isFeasible() == ESat.UNDEFINED) {
            //We don't know if the CSP has a solution
            throw new SolverException(model, "Unable to state about the problem feasibility.");
        }

        DefaultReconfigurationPlan plan = new DefaultReconfigurationPlan(model);
        for (Transition action : nodeActions) {
            action.insertActions(plan);
        }

        for (Transition action : vmActions) {
            action.insertActions(plan);
        }

        viewsManager.insertActions(plan);

        assert plan.isApplyable() : "The following plan cannot be applied:\n" + plan;
        assert checkConsistency(plan);
        return plan;
    }

    /**
     * A naive heuristic to be sure every variables will be instantiated.
     * In practice, instantiate each of the variables to its lower-bound
     */
    private void appendNaiveBranchHeuristic() {
        StrategiesSequencer seq;
        if (solver.getSearchLoop().getStrategy() == null) {
            seq = new StrategiesSequencer(
                    ISF.custom(ISF.minDomainSize_var_selector(), ISF.min_value_selector(), ArrayUtils.append(solver.retrieveBoolVars(), solver.retrieveIntVars())));

        } else {
            seq = new StrategiesSequencer(
                    solver.getSearchLoop().getStrategy(),
                    ISF.custom(ISF.minDomainSize_var_selector(), ISF.min_value_selector(), ArrayUtils.append(solver.retrieveBoolVars(), solver.retrieveIntVars())));
        }
        RealVar[] rv = solver.retrieveRealVars();
        if (rv != null && rv.length > 0) {
            seq = new StrategiesSequencer(
                    seq,
                    new RealStrategy(rv, new Occurrence<>(), new RealDomainMiddle()));
        }
        SetVar[] sv = solver.retrieveSetVars();
        if (sv != null && sv.length > 0) {
            seq = new StrategiesSequencer(
                    seq,
                    new SetSearchStrategy(sv, new InputOrder<>(), new SetDomainMin(), true));
        }
        solver.set(seq);
    }

    private void addContinuousResourceCapacities() throws SolverException {
        TIntArrayList cUse = new TIntArrayList();
        List<IntVar> iUse = new ArrayList<>();
        for (int j = 0; j < getVMs().length; j++) {
            VMTransition a = vmActions[j];
            if (a.getDSlice() != null) {
                iUse.add(VariableFactory.one(solver));
            }
            if (a.getCSlice() != null) {
                cUse.add(1);
            }
        }

        ChocoView v = getView(Cumulatives.VIEW_ID);
        if (v == null) {
            throw new SolverException(model, "View '" + Cumulatives.VIEW_ID + "' is required but missing");
        }
        ((Cumulatives) v).addDim(getNbRunningVMs(), cUse.toArray(), iUse.toArray(new IntVar[iUse.size()]));
    }

    /**
     * Create the cardinality variables.
     */
    private void makeCardinalityVariables() {
        vmsCountOnNodes = new IntVar[nodes.length];
        int nbVMs = vms.length;
        for (int i = 0; i < vmsCountOnNodes.length; i++) {
            vmsCountOnNodes[i] = VariableFactory.bounded(makeVarLabel("nbVMsOn('", nodes[i], "')"), 0, nbVMs, solver);
        }
    }

    private void linkCardinalityWithSlices() throws SolverException {
        IntVar[] ds = SliceUtils.extractHoster(TransitionUtils.getDSlices(vmActions));
        IntVar[] usages = new IntVar[ds.length];
        for (int i = 0; i < ds.length; i++) {
            usages[i] = VariableFactory.one(solver);
        }
        ChocoView v = getView(Packing.VIEW_ID);
        if (v == null) {
            throw new SolverException(model, "View '" + Packing.VIEW_ID + "' is required but missing");
        }
        ((Packing) v).addDim("vmsOnNodes", vmsCountOnNodes, usages, ds);
    }

    @Override
    public final VMState getNextState(VM v) {
        if (running.contains(v)) {
            return VMState.RUNNING;
        } else if (ready.contains(v)) {
            return VMState.READY;
        } else if (sleeping.contains(v)) {
            return VMState.SLEEPING;
        } else if (killed.contains(v)) {
            return VMState.KILLED;
        }
        return null;
    }

    private void fillElements() {
        Set<VM> allVMs = new HashSet<>();
        allVMs.addAll(model.getMapping().getSleepingVMs());
        allVMs.addAll(model.getMapping().getRunningVMs());
        allVMs.addAll(model.getMapping().getReadyVMs());
        //We have to integrate VMs in the ready state: the only VMs that may not appear in the mapping
        allVMs.addAll(ready);

        vms = new VM[allVMs.size()];
        //0.5f is a default load factor in trove.
        revVMs = new TObjectIntHashMap<>(allVMs.size(), 0.5f, -1);

        int i = 0;
        for (VM vm : allVMs) {
            vms[i] = vm;
            revVMs.put(vm, i++);
        }

        nodes = new Node[model.getMapping().getOnlineNodes().size() + model.getMapping().getOfflineNodes().size()];
        revNodes = new TObjectIntHashMap<>(nodes.length, 0.5f, -1);
        i = 0;
        for (Node n : model.getMapping().getOnlineNodes()) {
            nodes[i] = n;
            revNodes.put(n, i++);
        }
        for (Node n : model.getMapping().getOfflineNodes()) {
            nodes[i] = n;
            revNodes.put(n, i++);
        }
    }

    private void makeVMTransitions() throws SolverException {
        Mapping map = model.getMapping();
        vmActions = new VMTransition[vms.length];
        for (int i = 0; i < vms.length; i++) {
            VM vmId = vms[i];
            VMState nextState = getNextState(vmId);
            VMState curState = map.getState(vmId);
            if (curState == null) {
                //It's a new VM
                curState = VMState.INIT;
            }
            if (nextState == null) {
                //Next state is undefined, keep the current state
                //Need to update running, sleeping and waiting accordingly
                nextState = curState;
                switch (nextState) {
                    case RUNNING:
                        running.add(vmId);
                        break;
                    case SLEEPING:
                        sleeping.add(vmId);
                        break;
                    case READY:
                        ready.add(vmId);
                        break;
                }
            }

            List<VMTransitionBuilder> am = amFactory.getBuilder(curState, nextState);
            if (am.isEmpty()) {
                throw new SolverException(model, "No model available for VM transition " + curState + " -> " + nextState);
            }
            if (am.size() > 1) {
                throw new SolverException(model, "Multiple transition are possible for VM " + vmId + "(" + curState + "->" + nextState + "):\n" + am);
            }
            vmActions[i] = am.get(0).build(this, vmId);
            if (vmActions[i].isManaged()) {
                manageable.add(vmId);
            }
        }
    }

    private void makeNodeTransitions() throws SolverException {

        Mapping m = model.getMapping();
        nodeActions = new NodeTransition[nodes.length];
        for (int i = 0; i < nodes.length; i++) {
            Node nId = nodes[i];
            NodeState state = m.getOfflineNodes().contains(nId) ? NodeState.OFFLINE : NodeState.ONLINE;
            NodeTransitionBuilder b = amFactory.getBuilder(state);
            if (b == null) {
                throw new SolverException(model, "No model available for a node transition " + state + " -> (offline|online)");
            }
            nodeActions[i] = b.build(this, nId);
        }
    }

    @Override
    public int getCurrentVMLocation(int vmIdx) {
        VM id = getVM(vmIdx);
        if (id == null) {
            return -1;
        }
        Node nodeId = model.getMapping().getVMLocation(id);
        return nodeId == null ? -1 : getNode(nodeId);
    }

    private boolean checkConsistency(ReconfigurationPlan p) {
        if (p.getDuration() != end.getValue()) {
            LOGGER.error("The plan effective duration ({}) and the computed duration ({}) mismatch", p.getDuration(), end.getValue());
            return false;
        }
        return true;
    }

    @Override
    public IntVar[] getNbRunningVMs() {
        return vmsCountOnNodes;
    }

    @Override
    public final ChocoView getView(String id) {
        return viewsManager.get(id);
    }

    @Override
    public Collection<String> getViews() {
        return viewsManager.getKeys();
    }

    @Override
    public boolean addView(ChocoView v) {
        return viewsManager.add(v);
    }

    @Override
    public Solver getSolver() {
        return solver;
    }

    @Override
    public IntVar makeHostVariable(Object... n) {
        return VariableFactory.enumerated(makeVarLabel(n), 0, nodes.length - 1, solver);
    }

    @Override
    public IntVar makeCurrentHost(VM vmId, Object... n) throws SolverException {
        int idx = getVM(vmId);
        if (idx < 0) {
            throw new SolverException(model, "Unknown VM '" + vmId + "'");
        }
        return makeCurrentNode(model.getMapping().getVMLocation(vmId), useLabels ? n : "");
    }

    @Override
    public IntVar makeCurrentNode(Node nId, Object... n) throws SolverException {
        int idx = getNode(nId);
        if (idx < 0) {
            throw new SolverException(model, "Unknown node '" + nId + "'");
        }
        if (useLabels) {
            return VariableFactory.fixed(makeVarLabel(n), idx, solver);
        }
        return VariableFactory.fixed("cste -- ", idx, solver);
    }

    @Override
    public IntVar makeUnboundedDuration(Object... n) {
        return VariableFactory.bounded(makeVarLabel(n), 0, end.getUB(), solver);
    }

    @Override
    public IntVar makeDuration(int ub, int lb, Object... n) throws SolverException {
        return VariableFactory.bounded(makeVarLabel(n), lb, ub, solver);
    }

    @Override
    public final String makeVarLabel(Object... lbl) {
        if (useLabels) {
            StringBuilder b = new StringBuilder();
            for (Object s : lbl) {
                if (s instanceof Object[]) {
                    for (Object x : (Object[]) s) {
                        b.append(x);
                    }
                } else {
                    b.append(s);
                }
            }
            return b.toString();
        }
        return "";
    }

    @Override
    public Set<VM> getManageableVMs() {
        return Collections.unmodifiableSet(manageable);
    }

    @Override
    public Logger getLogger() {
        return LOGGER;
    }

    @Override
    public ObjectiveAlterer getObjectiveAlterer() {
        return alterer;
    }

    @Override
    public void setObjectiveAlterer(ObjectiveAlterer a) {
        alterer = a;
    }

    @Override
    public NodeTransition[] getNodeActions() {
        return nodeActions;
    }

    @Override
    public DurationEvaluators getDurationEvaluators() {
        return durEval;
    }

    @Override
    public Node[] getNodes() {
        return nodes;
    }

    @Override
    public VM[] getVMs() {
        return vms;
    }

    @Override
    public Model getSourceModel() {
        return model;
    }

    @Override
    public Set<VM> getFutureRunningVMs() {
        return running;
    }

    @Override
    public Set<VM> getFutureReadyVMs() {
        return ready;
    }

    @Override
    public Set<VM> getFutureSleepingVMs() {
        return sleeping;
    }

    @Override
    public Set<VM> getFutureKilledVMs() {
        return killed;
    }

    @Override
    public IntVar getStart() {
        return start;
    }

    @Override
    public IntVar getEnd() {
        return end;
    }

    @Override
    public int getVM(VM vm) {
        return revVMs.get(vm);
    }

    @Override
    public VM getVM(int idx) {
        return vms[idx];
    }

    @Override
    public int getNode(Node n) {
        return revNodes.get(n);
    }

    @Override
    public Node getNode(int idx) {
        return nodes[idx];
    }

    @Override
    public VMTransition[] getVMActions() {
        return vmActions;
    }

<<<<<<< HEAD
    //@Override
    //public VMTransition[] getVMActions(Set<VM> id) { return vmActions; }
=======
    @Override
    public VMTransition[] getVMActions(Collection<VM> ids) {
        VMTransition[] trans = new VMTransition[ids.size()];
        int i = 0;
        for (VM v : ids) {
            trans[i++] = getVMAction(v);
        }
        return trans;
    }
>>>>>>> 25ebdaf9

    @Override
    public VMTransition getVMAction(VM id) {
        int idx = getVM(id);
        return idx < 0 ? null : vmActions[idx];
    }

    @Override
    public NodeTransition getNodeAction(Node id) {
        int idx = getNode(id);
        return idx < 0 ? null : nodeActions[idx];
    }

    @Override
    public VM cloneVM(VM vm) {
        VM newVM = model.newVM();
        if (newVM == null) {
            return null;
        }
        viewsManager.cloneVM(vm, newVM);
        return newVM;
    }

    @Override
    public IntVar getObjective() {
        return objective;
    }

    @Override
    public void setObjective(boolean b, IntVar v) {
        this.objective = v;
        this.solvingPolicy = b ? ResolutionPolicy.MINIMIZE : ResolutionPolicy.MAXIMIZE;
    }

    @Override
    public ResolutionPolicy getResolutionPolicy() {
        return this.solvingPolicy;
    }
}<|MERGE_RESOLUTION|>--- conflicted
+++ resolved
@@ -606,10 +606,6 @@
         return vmActions;
     }
 
-<<<<<<< HEAD
-    //@Override
-    //public VMTransition[] getVMActions(Set<VM> id) { return vmActions; }
-=======
     @Override
     public VMTransition[] getVMActions(Collection<VM> ids) {
         VMTransition[] trans = new VMTransition[ids.size()];
@@ -619,7 +615,6 @@
         }
         return trans;
     }
->>>>>>> 25ebdaf9
 
     @Override
     public VMTransition getVMAction(VM id) {
