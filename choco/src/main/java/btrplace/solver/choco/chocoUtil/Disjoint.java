/*
 * Copyright (c) 2013 University of Nice Sophia-Antipolis
 *
 * This file is part of btrplace.
 * This program is free software: you can redistribute it and/or modify
 * it under the terms of the GNU General Public License as published by
 * the Free Software Foundation, either version 3 of the License, or
 * (at your option) any later version.
 *
 * This program is distributed in the hope that it will be useful,
 * but WITHOUT ANY WARRANTY; without even the implied warranty of
 * MERCHANTABILITY or FITNESS FOR A PARTICULAR PURPOSE.  See the
 * GNU General Public License for more details.
 * You should have received a copy of the GNU General Public License
 * along with this program.  If not, see <http://www.gnu.org/licenses/>.
 */

package btrplace.solver.choco.chocoUtil;


import memory.IStateBitSet;
import memory.IStateInt;
import solver.Solver;
import solver.constraints.IntConstraint;
import solver.constraints.Propagator;
import solver.constraints.PropagatorPriority;
import solver.exception.ContradictionException;
import solver.variables.EventType;
import solver.variables.IntVar;
import solver.variables.delta.IIntDeltaMonitor;
import util.ESat;
import util.iterators.DisposableValueIterator;
import util.procedure.UnaryIntProcedure;
import util.tools.ArrayUtils;

import java.util.BitSet;

/**
 * Enforces two sets of variables values to be disjoint
 * created sofdem - 08/09/11
 *
 * @author Sophie Demassey
 */
public class Disjoint extends IntConstraint<IntVar> {

    /**
     * number of variables in the first set (group 0)
     */
    private final int nbX;

    /**
     * the variable domains must be included in [0, nbValues-1]
     */
    private final int nbValues;

    /**
     * candidates[g][v] = number of variables in group 'g' which can be assigned to the value 'v',
     * with g = 0 || 1 and 0 <= v < nbValues
     */
    protected IStateInt[][] candidates;
    /**
     * required[g].get(v) iff at least one variable in the group 'g' is assigned to the value 'v',
     * with g = 0 || 1 and 0 <= v < nbValues
     */
    private IStateBitSet[] required;

    /**
     * @param s solver
     * @param x first set of variables (group 0)
     * @param y second set of variables (group 1)
     * @param c max variable value + 1
     */
    public Disjoint(Solver s, IntVar[] x, IntVar[] y, int c) {
        super(ArrayUtils.append(x, y), s);
        this.nbX = x.length;
        this.nbValues = c;
        candidates = new IStateInt[2][c];
        required = new IStateBitSet[2];
        required[0] = s.getEnvironment().makeBitSet(c);
        required[1] = s.getEnvironment().makeBitSet(c);
        for (int v = 0; v < c; v++) {
            candidates[0][v] = s.getEnvironment().makeInt(0);
            candidates[1][v] = s.getEnvironment().makeInt(0);
        }
        setPropagators(new DisjointPropagator(x, y));
    }

    @Override
    public ESat isSatisfied(int[] tuple) {
        BitSet valuesOne = new BitSet(nbValues);
        int i = 0;
        for (; i < nbX; i++) {
            valuesOne.set(tuple[i]);
        }
        for (; i < tuple.length; i++) {
            if (valuesOne.get(tuple[i])) {
                return ESat.FALSE;
            }
        }
        return ESat.TRUE;
    }

    class DisjointPropagator extends Propagator<IntVar> {

        private IIntDeltaMonitor[] idms;

        private boolean first = true;

        private RemProc remProc;

        private IntVar[][] groups;

        public DisjointPropagator(IntVar[] g1, IntVar[] g2) {
            super(ArrayUtils.append(g1, g2), PropagatorPriority.VERY_SLOW, true);
            idms = new IIntDeltaMonitor[vars.length];
            int i = 0;
            for (IntVar v : vars) {
                idms[i++] = v.monitorDelta(aCause);
            }
            remProc = new RemProc();
            groups = new IntVar[2][];
            groups[0] = g1;
            groups[1] = g2;
        }

        @Override
        protected int getPropagationConditions(int vIdx) {
            return EventType.REMOVE.mask + EventType.INSTANTIATE.mask;
        }

        @Override
<<<<<<< HEAD
=======
        public void propagate(int evtmask) throws ContradictionException {
            if (first) {
                awake();
                first = false;
            }

            for (int v = 0; v < nbValues; v++) {
                //Check if the value 'v' is required by a group
                if (required[0].get(v)) {
                    //Required by group 0
                    setRequired(v, 0, 1);
                }
                if (required[1].get(v)) {
                    setRequired(v, 1, 0);
                }
            }
        }

        private void filterInst(int idx, int g) throws ContradictionException {
            int val = groups[g][idx].getLB();
            int otherGroup = 1 - g;
            //Required in the group
            required[g].set(val);
            //Forbidden for the other
            required[otherGroup].clear(val);

            //remove the value for the domains of the other groups
            int i = 0;
            for (IntVar v : groups[otherGroup]) {
                if (v.removeValue(val, aCause)) {
                    candidates[otherGroup][val].add(-1);
                    if (v.instantiated()) {
                        filterInst(i, otherGroup);
                    }
                }
                i++;
            }
            //remove the candidates for the delta domain
            idms[idx + g * nbX].freeze();
            idms[idx + g * nbX].forEach(remProc.set(idx + g * nbX), EventType.REMOVE);
            idms[idx + g * nbX].unfreeze();
        }

        @Override
        public void propagate(int idx, int mask) throws ContradictionException {
            if (EventType.isInstantiate(mask)) {
                int group = (idx < nbX) ? 0 : 1;
                filterInst(idx - group * nbX, group);
            } else if (EventType.isBound(mask)) {
                idms[idx].freeze();
                idms[idx].forEach(remProc.set(idx), EventType.REMOVE);
                idms[idx].unfreeze();
            }
        }

        @Override
>>>>>>> c00cbff4
        public ESat isEntailed() {
            BitSet valuesOne = new BitSet(nbValues);
            int i = 0;
            for (; i < nbX; i++) {
                valuesOne.set(vars[i].getValue());
            }
            for (; i < vars.length; i++) {
                if (valuesOne.get(vars[i].getValue())) {
                    return ESat.FALSE;
                }
            }
            return ESat.TRUE;
        }

        /**
         * Initialise required and candidate for a given variable that belong to a given group.
         *
         * @param var   the variable
         * @param group the group of the variable
         */
        private void initVar(IntVar var, int group) {
            if (var.instantiated()) {
                required[group].set(var.getValue());
            } else {
                DisposableValueIterator it = var.getValueIterator(true);
                try {
                    while (it.hasNext()) {
                        int val = it.next();
                        candidates[group][val].add(1);
                    }
                } finally {
                    it.dispose();
                }
            }
        }

        @Override
        public void propagate(int evtmask) throws ContradictionException {
            //LOGGER.info("propagate " + EventType.isInstantiate(evtmask) + " " + EventType.isBound(evtmask) + " "  + EventType.isRemove(evtmask));
            if (first) {
                first = false;
                int i = 0;
                for (; i < nbX; i++) {
                    initVar(vars[i], 0);
                }
                for (; i < vars.length; i++) {
                    initVar(vars[i], 1);
                }
                //LOGGER.info("Done with awake:");
            }

            for (int v = 0; v < nbValues; v++) {
                if (required[0].get(v)) {
                    setRequired(v, 0);
                }
                if (required[1].get(v)) {
                    setRequired(v, 1);
                }
            }
            //LOGGER.info("End for propagate");
        }

        @Override
        public void propagate(int idx, int mask) throws ContradictionException {
            //LOGGER.info("\n\n propagate " + idx + " " + EventType.isInstantiate(mask) + " " + EventType.isBound(mask) + " "  + EventType.isRemove(mask));
            if (EventType.isRemove(mask)) {
                //LOGGER.info("Deal with rem of " + vars[idx]);
                idms[idx].freeze();
                idms[idx].forEach(remProc.set(idx), EventType.REMOVE);
                idms[idx].unfreeze();
                //LOGGER.info("done with rem");
            }
            if (EventType.isInstantiate(mask)) {
                int group = (idx < nbX) ? 0 : 1;
                if (!required[group].get(vars[idx].getValue())) {
                    setRequired(vars[idx].getValue(), group);
                }
                //LOGGER.info("done for instantiation");
            }
            //checkConsistency();
        }

        /**
         * update the internal data and filter when a variable is newly instantiated
         * 1) fail if a variable in the other group is already instantiated to this value
         * 2) remove the value of the domains of all the variables of the other group
         *
         * @param val   the new assigned value
         * @param group the group of the new instantiated variable
         * @throws ContradictionException when some variables in both groups are instantiated to the same value
         */
        public boolean setRequired(int val, int group) throws ContradictionException {
            // LOGGER.info("Required " + val + " for group " + group);
            required[group].set(val);
            int other = 1 - group;
            if (required[other].get(val)) {
                //The value is used in the other group. It's a contradiction
                // LOGGER.info("! Already Required " + val + " by group " + other);
                contradiction(null, "");
            }
            if (candidates[other][val].get() > 0) {
                //The value was possible for the other group, so we remove it from its variable
                int i = (other == 0) ? 0 : nbX;
                int end = (other == 0) ? nbX : vars.length;
                for (; i < end; i++) {
                    if (vars[i].removeValue(val, aCause)) {
<<<<<<< HEAD
                        // LOGGER.info("Removed " + val + " from " + vars[i]);
                        candidates[other][val].add(-1);
                        if (vars[i].instantiated()) {
                            // LOGGER.info(vars[i] + " is now instantiated");
                            if (!required[other].get(vars[i].getValue())) {
                                setRequired(vars[i].getValue(), other);
                            }
                        }
=======
                        n++;
>>>>>>> c00cbff4
                    }
                }
                return true;
            }
            return false;
        }
    }

    private class RemProc implements UnaryIntProcedure<Integer> {
        private int group;

        @Override
        public UnaryIntProcedure set(Integer idxVar) {
            group = (idxVar < nbX) ? 0 : 1;
            return this;
        }

        @Override
        public void execute(int val) throws ContradictionException {
<<<<<<< HEAD
            LOGGER.info("Remove one candidate for value " + val + " in group " + group);
=======
            int group = (var < nbX) ? 0 : 1;
>>>>>>> c00cbff4
            candidates[group][val].add(-1);
        }
    }

         /*private void prettyCandidates(int g) {
            StringBuilder b = new StringBuilder();
            int x = 0;
            for (IStateInt v : candidates[g]) {
                b.append(" value(").append(x++).append("):").append(v.get());
            }
            LOGGER.info("Candidates for group " + g + ": " + b.toString());
        }              */


           /*private void checkConsistency() {
            LOGGER.info(Arrays.toString(vars));
            prettyCandidates(0);
            prettyCandidates(1);
            int [][] cdts;
            cdts = new int[2][nbValues];
            int i = 0;
            for (IntVar v : vars) {
                DisposableValueIterator ite = v.getValueIterator(true);
                while (ite.hasNext()) {
                    int g = i < nbX ? 0 : 1;
                    int n = ite.next();
                    cdts[g][n]++;
                }
                i++;
                ite.dispose();
            }
            for (int g = 0; g < 2; g++) {
                for (int y = 0;  y < candidates[g].length; y++) {
                    if (candidates[g][y].get() != cdts[g][y]) {
                        LOGGER.error("Unconsistency about value " + y + " for group " + g + ": " + candidates[g][y].get() + "/=" + cdts[g][y]);
                        assert false;
                    }
                }
            }
        }            */

}<|MERGE_RESOLUTION|>--- conflicted
+++ resolved
@@ -125,12 +125,10 @@
 
         @Override
         protected int getPropagationConditions(int vIdx) {
-            return EventType.REMOVE.mask + EventType.INSTANTIATE.mask;
-        }
-
-        @Override
-<<<<<<< HEAD
-=======
+            return EventType.BOUND.mask + EventType.INSTANTIATE.mask;
+        }
+
+        @Override
         public void propagate(int evtmask) throws ContradictionException {
             if (first) {
                 awake();
@@ -187,7 +185,6 @@
         }
 
         @Override
->>>>>>> c00cbff4
         public ESat isEntailed() {
             BitSet valuesOne = new BitSet(nbValues);
             int i = 0;
@@ -203,7 +200,8 @@
         }
 
         /**
-         * Initialise required and candidate for a given variable that belong to a given group.
+         * Initialise required and candidate for a given variable
+         * that belong to a given group.
          *
          * @param var   the variable
          * @param group the group of the variable
@@ -224,50 +222,14 @@
             }
         }
 
-        @Override
-        public void propagate(int evtmask) throws ContradictionException {
-            //LOGGER.info("propagate " + EventType.isInstantiate(evtmask) + " " + EventType.isBound(evtmask) + " "  + EventType.isRemove(evtmask));
-            if (first) {
-                first = false;
-                int i = 0;
-                for (; i < nbX; i++) {
-                    initVar(vars[i], 0);
-                }
-                for (; i < vars.length; i++) {
-                    initVar(vars[i], 1);
-                }
-                //LOGGER.info("Done with awake:");
-            }
-
-            for (int v = 0; v < nbValues; v++) {
-                if (required[0].get(v)) {
-                    setRequired(v, 0);
-                }
-                if (required[1].get(v)) {
-                    setRequired(v, 1);
-                }
-            }
-            //LOGGER.info("End for propagate");
-        }
-
-        @Override
-        public void propagate(int idx, int mask) throws ContradictionException {
-            //LOGGER.info("\n\n propagate " + idx + " " + EventType.isInstantiate(mask) + " " + EventType.isBound(mask) + " "  + EventType.isRemove(mask));
-            if (EventType.isRemove(mask)) {
-                //LOGGER.info("Deal with rem of " + vars[idx]);
-                idms[idx].freeze();
-                idms[idx].forEach(remProc.set(idx), EventType.REMOVE);
-                idms[idx].unfreeze();
-                //LOGGER.info("done with rem");
-            }
-            if (EventType.isInstantiate(mask)) {
-                int group = (idx < nbX) ? 0 : 1;
-                if (!required[group].get(vars[idx].getValue())) {
-                    setRequired(vars[idx].getValue(), group);
-                }
-                //LOGGER.info("done for instantiation");
-            }
-            //checkConsistency();
+        public void awake() throws ContradictionException {
+            int i = 0;
+            for (; i < nbX; i++) {
+                initVar(vars[i], 0);
+            }
+            for (; i < vars.length; i++) {
+                initVar(vars[i], 1);
+            }
         }
 
         /**
@@ -277,98 +239,49 @@
          *
          * @param val   the new assigned value
          * @param group the group of the new instantiated variable
+         * @param other the other group (other = 1-group)
          * @throws ContradictionException when some variables in both groups are instantiated to the same value
          */
-        public boolean setRequired(int val, int group) throws ContradictionException {
-            // LOGGER.info("Required " + val + " for group " + group);
-            required[group].set(val);
-            int other = 1 - group;
+        public boolean setRequired(int val, int group, int other) throws ContradictionException {
+
             if (required[other].get(val)) {
                 //The value is used in the other group. It's a contradiction
-                // LOGGER.info("! Already Required " + val + " by group " + other);
                 contradiction(null, "");
             }
             if (candidates[other][val].get() > 0) {
                 //The value was possible for the other group, so we remove it from its variable
+                //n is the number of variables that were updated
+                int n = 0;
                 int i = (other == 0) ? 0 : nbX;
                 int end = (other == 0) ? nbX : vars.length;
                 for (; i < end; i++) {
                     if (vars[i].removeValue(val, aCause)) {
-<<<<<<< HEAD
-                        // LOGGER.info("Removed " + val + " from " + vars[i]);
-                        candidates[other][val].add(-1);
-                        if (vars[i].instantiated()) {
-                            // LOGGER.info(vars[i] + " is now instantiated");
-                            if (!required[other].get(vars[i].getValue())) {
-                                setRequired(vars[i].getValue(), other);
-                            }
-                        }
-=======
                         n++;
->>>>>>> c00cbff4
                     }
                 }
+                assert n == candidates[other][val].get() : n + " variables in group '" + other + "' were updated for value '" + val + "' but candidate was equals to " + candidates[other][val].get();
+                candidates[other][val].set(0);
                 return true;
             }
+            required[group].set(val);
             return false;
         }
     }
 
     private class RemProc implements UnaryIntProcedure<Integer> {
-        private int group;
+        private int var;
 
         @Override
         public UnaryIntProcedure set(Integer idxVar) {
-            group = (idxVar < nbX) ? 0 : 1;
+            this.var = idxVar;
             return this;
         }
 
         @Override
         public void execute(int val) throws ContradictionException {
-<<<<<<< HEAD
-            LOGGER.info("Remove one candidate for value " + val + " in group " + group);
-=======
             int group = (var < nbX) ? 0 : 1;
->>>>>>> c00cbff4
             candidates[group][val].add(-1);
         }
     }
 
-         /*private void prettyCandidates(int g) {
-            StringBuilder b = new StringBuilder();
-            int x = 0;
-            for (IStateInt v : candidates[g]) {
-                b.append(" value(").append(x++).append("):").append(v.get());
-            }
-            LOGGER.info("Candidates for group " + g + ": " + b.toString());
-        }              */
-
-
-           /*private void checkConsistency() {
-            LOGGER.info(Arrays.toString(vars));
-            prettyCandidates(0);
-            prettyCandidates(1);
-            int [][] cdts;
-            cdts = new int[2][nbValues];
-            int i = 0;
-            for (IntVar v : vars) {
-                DisposableValueIterator ite = v.getValueIterator(true);
-                while (ite.hasNext()) {
-                    int g = i < nbX ? 0 : 1;
-                    int n = ite.next();
-                    cdts[g][n]++;
-                }
-                i++;
-                ite.dispose();
-            }
-            for (int g = 0; g < 2; g++) {
-                for (int y = 0;  y < candidates[g].length; y++) {
-                    if (candidates[g][y].get() != cdts[g][y]) {
-                        LOGGER.error("Unconsistency about value " + y + " for group " + g + ": " + candidates[g][y].get() + "/=" + cdts[g][y]);
-                        assert false;
-                    }
-                }
-            }
-        }            */
-
 }