/*
 * Copyright (c) 2012 University of Nice Sophia-Antipolis
 *
 * This file is part of btrplace.
 *
 * This program is free software: you can redistribute it and/or modify
 * it under the terms of the GNU General Public License as published by
 * the Free Software Foundation, either version 3 of the License, or
 * (at your option) any later version.
 *
 * This program is distributed in the hope that it will be useful,
 * but WITHOUT ANY WARRANTY; without even the implied warranty of
 * MERCHANTABILITY or FITNESS FOR A PARTICULAR PURPOSE.  See the
 * GNU General Public License for more details.
 * You should have received a copy of the GNU General Public License
 * along with this program.  If not, see <http://www.gnu.org/licenses/>.
 */

package btrplace.solver.choco.actionModel;

import btrplace.model.Model;
import btrplace.plan.Action;
import btrplace.plan.ReconfigurationPlan;
import btrplace.plan.event.*;
import btrplace.solver.SolverException;
import btrplace.solver.choco.DurationEvaluators;
import btrplace.solver.choco.ReconfigurationProblem;
import btrplace.solver.choco.Slice;
import btrplace.solver.choco.SliceBuilder;
import btrplace.solver.choco.chocoUtil.ChocoUtils;
import choco.cp.solver.CPSolver;
import choco.cp.solver.constraints.integer.channeling.BooleanChanneling;
import choco.cp.solver.constraints.reified.ReifiedFactory;
import choco.cp.solver.variables.integer.BoolVarNot;
import choco.cp.solver.variables.integer.BooleanVarImpl;
import choco.kernel.solver.variables.integer.IntDomainVar;

import java.util.UUID;

/**
 * Model an action that allow a running VM to be relocate elsewhere if necessary.
 * The relocation can be performed through a live-migration or a re-instantiation.
 * The re-instantiation consists in forging a new VM having the same characteristics
 * and launching it on the destination node. Once this new VM has been launched, the
 * original VM is shutted down. Such a relocation method may be faster than a migration-based
 * method while being less aggressive for the network. However, the VM must be able to
 * be cloned from a template.
 * <p/>
 * If the relocation is performed with a live-migration, a {@link MigrateVM} action
 * will be generated. If the relocation is performed through a re-instantiation, a {@link ForgeVM},
 * a {@link BootVM}, and a {@link ShutdownVM} actions are generated.
 * <p/>
 * To relocate the VM using a re-instantiation, the VM must first have an attribute {@code clone}
 * set to {@code true}. The re-instantiation duration is then estimated. If it is shorter than
 * the migration duration, then re-instantiation will be preferred.
 * <p/>
 *
 * @author Fabien Hermenier
 */
public class RelocatableVMModel implements KeepRunningVMModel {

    private Slice cSlice, dSlice;

    private ReconfigurationProblem rp;

    private final UUID vm;

    private IntDomainVar state;

    private IntDomainVar duration;

    private IntDomainVar stay;

    private int migrateDuration, reInstantiateDuration;

    private UUID src;

    /**
     * The choosed relocation method. 0 for migration, 1 for relocation.
     */
    private IntDomainVar method;

    /**
     * Make a new model.
     *
     * @param rp the RP to use as a basis.
     * @param e  the VM managed by the action
     * @throws SolverException if an error occurred
     */
    public RelocatableVMModel(ReconfigurationProblem rp, UUID e) throws SolverException {
        this.vm = e;
        this.rp = rp;

        src = rp.getSourceModel().getMapping().getVMLocation(e);


        prepareRelocationMethod();

        CPSolver s = rp.getSolver();

        cSlice = new SliceBuilder(rp, e, "relocatable(" + e + ").cSlice")
                .setHoster(rp.getNode(rp.getSourceModel().getMapping().getVMLocation(e)))
                .setEnd(rp.makeDuration("relocatable(" + e + ").cSlice_end"))
                .build();

        dSlice = new SliceBuilder(rp, vm, "relocatable(" + vm + ").dSlice")
                .setStart(rp.makeDuration("relocatable(", vm, ").dSlice_start"))
                .build();

        IntDomainVar move = s.createBooleanVar(rp.makeVarLabel("relocatable(", vm, ").move"));
        s.post(ReifiedFactory.builder(move, s.neq(cSlice.getHoster(), dSlice.getHoster()), s));

        stay = new BoolVarNot(s, rp.makeVarLabel("relocatable(", e, ").stay"), (BooleanVarImpl) move);

        //s.post(new FastIFFEq(stay, duration, 0));
        s.post(s.leq(duration, cSlice.getDuration()));
        s.post(s.leq(duration, dSlice.getDuration()));
        s.post(s.eq(cSlice.getEnd(), s.plus(dSlice.getStart(), duration)));

        s.post(s.leq(cSlice.getDuration(), rp.getEnd()));
        s.post(s.leq(dSlice.getDuration(), rp.getEnd()));
        s.post(s.leq(dSlice.getEnd(), rp.getEnd()));

        //If we allow re-instantiate, then the dSlice duration will start necessarily after the forgeDuration
        s.post(new BooleanChanneling(stay, duration, 0));

        if (!getRelocationMethod().isInstantiated()) {
            //TODO: not very compliant with the ForgeActionModel but forge is useless for the moment
            int forgeD = rp.getDurationEvaluators().evaluate(ForgeVM.class, vm);
            s.post(s.geq(this.dSlice.getStart(), ChocoUtils.mult(s, method, forgeD)));

            s.post(new BooleanChanneling(method, duration, reInstantiateDuration));
        }
        state = s.makeConstantIntVar(1);
    }

    private void prepareRelocationMethod() throws SolverException {
        Model mo = rp.getSourceModel();
        Boolean cloneable = mo.getAttributes().getBoolean(vm, "clone");
        DurationEvaluators dev = rp.getDurationEvaluators();
        CPSolver s = rp.getSolver();
        migrateDuration = dev.evaluate(MigrateVM.class, vm);
        if (Boolean.TRUE.equals(cloneable) && mo.getAttributes().isSet(vm, "template")) {
            method = rp.getSolver().createBooleanVar(rp.makeVarLabel("relocation_method(", vm, ")"));
            int bootDuration = dev.evaluate(BootVM.class, vm);
            int shutdownDuration = dev.evaluate(ShutdownVM.class, vm);
            reInstantiateDuration = bootDuration + shutdownDuration;
            duration = s.createEnumIntVar(rp.makeVarLabel("relocatable(", vm, ").duration"),
                    new int[]{0, Math.min(migrateDuration, reInstantiateDuration),
                            Math.max(migrateDuration, reInstantiateDuration)});
        } else {
            method = rp.getSolver().createIntegerConstant(rp.makeVarLabel("relocation_method(", vm, ")"), 0);
            duration = s.createEnumIntVar(rp.makeVarLabel("relocatable(", vm, ").duration"), new int[]{0, migrateDuration});
        }
    }

    @Override
    public boolean insertActions(ReconfigurationPlan plan) {
        DurationEvaluators dev = rp.getDurationEvaluators();
        if (cSlice.getHoster().getVal() != dSlice.getHoster().getVal()) {
            Action a;
            UUID dst = rp.getNode(dSlice.getHoster().getVal());
            if (method.isInstantiatedTo(0)) {
                int st = getStart().getVal();
                int ed = getEnd().getVal();
                a = new MigrateVM(vm, src, dst, st, ed);
                plan.add(a);
                rp.insertNotifyAllocations(a, vm, Action.Hook.post);
            } else {
                try {
                    UUID newVM = rp.getUUIDPool().request();
                    if (newVM == null) {
                        rp.getLogger().error("Unable to get a new UUID to plan the re-instantiate of VM {}", vm);
                        return false;
                    }
                    ForgeVM fvm = new ForgeVM(newVM, dSlice.getStart().getVal() - dev.evaluate(ForgeVM.class, vm), dSlice.getStart().getVal());
                    //forge the new VM from a template
                    plan.add(fvm);
                    //Boot the new VM
                    int endForging = fvm.getEnd();
                    BootVM boot = new BootVM(newVM, dst, endForging, endForging + dev.evaluate(BootVM.class, vm));
                    //This notification is about the old VM. This is needed to satisfy potential constraints looking
                    //at the old VM UUID
                    rp.insertNotifyAllocations(boot, newVM, Action.Hook.pre);
                    //We replicate the Event on the new VM
                    return plan.add(boot) && plan.add(new ShutdownVM(vm, src, boot.getEnd(), cSlice.getEnd().getVal()));
                } catch (SolverException ex) {
                    rp.getLogger().error(ex.getMessage());
                    return false;
                }
<<<<<<< HEAD
                //Boot the new VM
                int endForging = forgeModel.getEnd().getVal();
                BootVM boot = new BootVM(forgeModel.getVM(), dst, endForging, endForging + newVMBootDuration);
                //This notification is about the old VM. This is needed to satisfy potential constraints looking
                //at the old VM UUID
                //rp.insertNotifyAllocations(boot, vm, Action.Hook.pre);
                //We replicate the Event on the new VM
                boot.addEvent(Action.Hook.pre, new SubstitutedVMEvent(vm, newVM));
                rp.insertNotifyAllocations(boot, newVM, Action.Hook.pre);
                return plan.add(boot) && plan.add(new ShutdownVM(vm, src, boot.getEnd(), cSlice.getEnd().getVal()));
=======
>>>>>>> 1f510c1a
            }
        } else {
            int st = dSlice.getStart().getVal();
            rp.insertAllocateAction(plan, vm, src, st, st);
        }
        return true;
    }

    @Override
    public UUID getVM() {
        return vm;
    }

    @Override
    public IntDomainVar getStart() {
        return dSlice.getStart();
    }

    @Override
    public IntDomainVar getEnd() {
        return cSlice.getEnd();
    }

    @Override
    public IntDomainVar getDuration() {
        return duration;
    }

    @Override
    public Slice getCSlice() {
        return cSlice;
    }

    @Override
    public Slice getDSlice() {
        return dSlice;
    }

    @Override
    public IntDomainVar getState() {
        return state;
    }

    @Override
    public void visit(ActionModelVisitor v) {
        v.visit(this);
    }

    @Override
    public IntDomainVar isStaying() {
        return stay;
    }

    /**
     * Tells if the VM can be migrated or re-instantiated.
     *
     * @return a variable instantiated to {@code 0} for a migration based relocation or {@code 1}
     *         for a re-instantiation based relocation
     */
    public IntDomainVar getRelocationMethod() {
        return method;
    }

    @Override
    public String toString() {
        StringBuilder b = new StringBuilder();
        b.append("relocate(method=");
        b.append(prettyMethod(method));
        b.append(" ,vm=").append(vm)
                .append(" ,from=").append(src)
                .append("(").append(rp.getNode(src)).append(")")
                .append(" ,to=").append(dSlice.getHoster().getDomain().pretty())
                .append(")");
        return b.toString();
    }

    private static String prettyMethod(IntDomainVar method) {
        if (method.isInstantiatedTo(0)) {
            return "migration";
        } else if (method.isInstantiatedTo(1)) {
            return "re-instantiation";
        }
        return "(migration || re-instantiation)";
    }
}<|MERGE_RESOLUTION|>--- conflicted
+++ resolved
@@ -21,7 +21,10 @@
 import btrplace.model.Model;
 import btrplace.plan.Action;
 import btrplace.plan.ReconfigurationPlan;
-import btrplace.plan.event.*;
+import btrplace.plan.event.BootVM;
+import btrplace.plan.event.ForgeVM;
+import btrplace.plan.event.MigrateVM;
+import btrplace.plan.event.ShutdownVM;
 import btrplace.solver.SolverException;
 import btrplace.solver.choco.DurationEvaluators;
 import btrplace.solver.choco.ReconfigurationProblem;
@@ -188,19 +191,6 @@
                     rp.getLogger().error(ex.getMessage());
                     return false;
                 }
-<<<<<<< HEAD
-                //Boot the new VM
-                int endForging = forgeModel.getEnd().getVal();
-                BootVM boot = new BootVM(forgeModel.getVM(), dst, endForging, endForging + newVMBootDuration);
-                //This notification is about the old VM. This is needed to satisfy potential constraints looking
-                //at the old VM UUID
-                //rp.insertNotifyAllocations(boot, vm, Action.Hook.pre);
-                //We replicate the Event on the new VM
-                boot.addEvent(Action.Hook.pre, new SubstitutedVMEvent(vm, newVM));
-                rp.insertNotifyAllocations(boot, newVM, Action.Hook.pre);
-                return plan.add(boot) && plan.add(new ShutdownVM(vm, src, boot.getEnd(), cSlice.getEnd().getVal()));
-=======
->>>>>>> 1f510c1a
             }
         } else {
             int st = dSlice.getStart().getVal();
